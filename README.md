--- conflicted
+++ resolved
@@ -7,13 +7,8 @@
 
 This project is written in .NET 6 which supports Linux/Raspbian, macOS, and Windows.
 
-<<<<<<< HEAD
-# Usage
-- I recommend setting context for yourself by starting with "Hello, my name is Adrian and I live in Redmond, Washington."
-=======
 ## Usage
 - It is recommended to set context by starting with "Hello, my name is Jordan and I live in Redmond, Washington."
->>>>>>> 94e312a5
 - To start a new conversation, say "Start a new conversation". 
 - Switch to text input by changing the `System:TextListener` setting in `./src/ConversationalSpeaker/configuration.json` to `true`.
 
@@ -42,9 +37,6 @@
 1. Click `Write` and wait for the imaging to complete.
 1. Put the SD card into your Raspberry Pi and connect a keyboad, mouse, and monitor.
 1. Complete the initial setup, making sure to configure WiFi and apply recommended updates.
-
-
-
 
 ## Azure
 The conversational speaker uses Azure Cognitive Service for speech-to-text and text-to-speech. Below are the steps to create an Azure account and an instance of Azure Cognitive Services.
